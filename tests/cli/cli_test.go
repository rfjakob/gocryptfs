--- conflicted
+++ resolved
@@ -611,7 +611,6 @@
 	test_helpers.UnmountPanic(mnt)
 }
 
-<<<<<<< HEAD
 func TestBypass(t *testing.T) {
   dir := test_helpers.InitFS(t)
   mnt := dir + ".mnt"
@@ -633,37 +632,12 @@
   }
 
 	f, err := os.Open(mnt)
-=======
-// TestSymlinkedCipherdir checks that if CIPHERDIR itself is a symlink, it is
-// followed.
-// https://github.com/rfjakob/gocryptfs/issues/450
-func TestSymlinkedCipherdir(t *testing.T) {
-	dir := test_helpers.InitFS(t)
-	dirSymlink := dir + ".symlink"
-	err := os.Symlink(dir, dirSymlink)
-	if err != nil {
-		t.Fatal(err)
-	}
-	mnt := dir + ".mnt"
-	test_helpers.MountOrFatal(t, dirSymlink, mnt, "-extpass=echo test")
-	defer test_helpers.UnmountPanic(mnt)
-
-	file := mnt + "/file"
-	f, err := os.Create(file)
-	if err != nil {
-		t.Fatal(err)
-	}
-	f.Close()
-
-	f, err = os.Open(mnt)
->>>>>>> dc21cd35
-	if err != nil {
+  if err != nil {
 		t.Fatal(err)
 	}
 	defer f.Close()
-<<<<<<< HEAD
-
-	names, err := f.Readdirnames(0)
+
+  names, err := f.Readdirnames(0)
 	found := false
 	for _, name := range names {
 		if strings.Contains(name, invalid_file_name) {
@@ -674,13 +648,41 @@
 
 	if !found {
 		t.Errorf("did not find invalid name %s in %v", invalid_file_name, names)
-=======
-	names, err := f.Readdirnames(0)
+	}
+}
+
+// TestSymlinkedCipherdir checks that if CIPHERDIR itself is a symlink, it is
+// followed.
+// https://github.com/rfjakob/gocryptfs/issues/450
+func TestSymlinkedCipherdir(t *testing.T) {
+	dir := test_helpers.InitFS(t)
+	dirSymlink := dir + ".symlink"
+	err := os.Symlink(dir, dirSymlink)
+	if err != nil {
+		t.Fatal(err)
+	}
+	mnt := dir + ".mnt"
+	test_helpers.MountOrFatal(t, dirSymlink, mnt, "-extpass=echo test")
+	defer test_helpers.UnmountPanic(mnt)
+
+	file := mnt + "/file"
+	f, err := os.Create(file)
+	if err != nil {
+		t.Fatal(err)
+	}
+	f.Close()
+
+	f, err = os.Open(mnt)
+  if err != nil {
+		t.Fatal(err)
+	}
+	defer f.Close()
+  
+  names, err := f.Readdirnames(0)
 	if err != nil {
 		t.Fatal(err)
 	}
 	if len(names) != 1 || names[0] != "file" {
 		t.Errorf("wrong Readdirnames result: %v", names)
->>>>>>> dc21cd35
-	}
-}+  }
+}
